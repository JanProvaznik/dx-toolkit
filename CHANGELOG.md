--- conflicted
+++ resolved
@@ -6,17 +6,11 @@
 
 ## Unreleased
 
-<<<<<<< HEAD
+## [311.0] - beta
+
 ### Added
 
 * Added `--cost-limit` flag for `dx run`
-
-## [309.0] - beta
-=======
-## [311.0] - beta
-
-### Added
-
 * `DX_WATCH_PORT` env var for supporting `dx watch` in the job execution environment
 
 ## [310.0] - 2021.05.12 stable
@@ -24,7 +18,6 @@
 * No significant changes
 
 ## [309.0] - 2021.04.28 
->>>>>>> 7bc7c691
 
 ### Added
 
