# Copyright (C) 2013-2016 DNAnexus, Inc.
#
# This file is part of dx-toolkit (DNAnexus platform client libraries).
#
#   Licensed under the Apache License, Version 2.0 (the "License"); you may not
#   use this file except in compliance with the License. You may obtain a copy
#   of the License at
#
#       http://www.apache.org/licenses/LICENSE-2.0
#
#   Unless required by applicable law or agreed to in writing, software
#   distributed under the License is distributed on an "AS IS" BASIS, WITHOUT
#   WARRANTIES OR CONDITIONS OF ANY KIND, either express or implied. See the
#   License for the specific language governing permissions and limitations
#   under the License.

'''
When this package is imported, configuration values will be loaded from
the following sources in order of decreasing priority:

1. Environment variables
2. Values stored in ``~/.dnanexus_config/environment``
3. Values stored in ``/opt/dnanexus/environment``
4. Hardcoded defaults

The bindings are configured by the following environment variables:

.. envvar:: DX_SECURITY_CONTEXT

   A JSON hash containing your auth token, typically of the form
   ``{"auth_token_type": "Bearer", "auth_token": "YOUR_TOKEN"}``.

.. envvar:: DX_APISERVER_PROTOCOL

   Either ``http`` or ``https`` (usually ``https``).

.. envvar:: DX_APISERVER_HOST

   Hostname of the DNAnexus API server.

.. envvar:: DX_APISERVER_PORT

   Port of the DNAnexus API server.

.. envvar:: DX_JOB_ID

   Should only be present if run in an Execution Environment; indicates
   the ID of the currently running job.

.. envvar:: DX_WORKSPACE_ID

   Should only be present if run in an Execution Environment; indicates
   the running job's temporary workspace ID.

.. envvar:: DX_PROJECT_CONTEXT_ID

   Indicates either the project context of a running job, or the default
   project to use for a user accessing the platform from the outside.

The following fields can be used to read the current configuration
values:

.. py:data:: APISERVER_PROTOCOL

   Protocol being used to access the DNAnexus API server. Either
   ``http`` or ``https`` (usually ``https``).

.. py:data:: APISERVER_HOST

   Hostname of the DNAnexus API server.

.. py:data:: APISERVER_PORT

   Port of the DNAnexus API server.

.. py:data:: JOB_ID

   Indicates the ID of the currently running job, or None if we are not
   in an Execution Environment.

.. py:data:: WORKSPACE_ID

   Indicates the temporary workspace ID of the currently running job, or
   the current project if we are not in an Execution Environment.

.. py:data:: PROJECT_CONTEXT_ID

   Indicates either the project context of a running job, if there is
   one, or the default project that is being used, for users accessing
   the platform from the outside.

.. py:data:: USER_AGENT

   The user agent string that dxpy will send to the server with each request.

The :func:`dxpy.DXHTTPRequest` function uses the ``DX_SECURITY_CONTEXT``
and ``DX_APISERVER_*`` variables to select an API server and provide
appropriate authentication headers to it. (Note: all methods in the
:mod:`dxpy.api` module, and by extension any of the bindings methods
that make API calls, use this function.)

All object handler methods that require a project or data container ID
use by default the ``DX_WORKSPACE_ID`` (if running inside an Execution
Environment) or ``DX_PROJECT_CONTEXT_ID`` (otherwise).

The following functions can be used to override any of the settings
obtained from the environment for the duration of the session:

* :func:`dxpy.set_security_context`: to specify an authentication token
* :func:`dxpy.set_api_server_info`: to specify the API server (host, port, or protocol)
* :func:`dxpy.set_workspace_id`: to specify the default data container

To pass API server requests through an HTTP(S) proxy, set the following
environment variables:

.. envvar:: HTTP_PROXY

   HTTP proxy, in the form 'protocol://hostname:port' (e.g. 'http://10.10.1.10:3128')

.. envvar:: HTTPS_PROXY

   HTTPS proxy, in the form 'protocol://hostname:port'

'''

from __future__ import print_function, unicode_literals, division, absolute_import

import logging

logger = logging.getLogger(__name__)
logger.addHandler(logging.NullHandler())

import os, sys, json, time, platform, ssl, traceback
import errno
import math
import mmap
import requests
import socket
import threading

from collections import namedtuple

from . import exceptions
from .compat import USING_PYTHON2, BadStatusLine, StringIO
from .utils.printing import BOLD, BLUE, YELLOW, GREEN, RED, WHITE

from random import randint
from requests.auth import AuthBase
from requests.packages import urllib3
from requests.packages.urllib3.packages.ssl_match_hostname import match_hostname
from threading import Lock

try:
    from urllib.parse import urlsplit
except ImportError:
    from urlparse import urlsplit


sequence_number_mutex = threading.Lock()
counter = 0


def _get_sequence_number():
    global counter
    with sequence_number_mutex:
        retval = counter
        counter += 1
        return retval


def configure_urllib3():
    # Disable verbose urllib3 warnings and log messages
    urllib3.disable_warnings(category=urllib3.exceptions.InsecurePlatformWarning)
    logging.getLogger('dxpy.packages.requests.packages.urllib3.connectionpool').setLevel(logging.ERROR)

    # Trust DNAnexus S3 upload tunnel
    def _match_hostname(cert, hostname):
        if hostname == "ul.cn.dnanexus.com":
            hostname = "s3.amazonaws.com"
        match_hostname(cert, hostname)

    urllib3.connection.match_hostname = _match_hostname

configure_urllib3()

from .toolkit_version import version as TOOLKIT_VERSION
__version__ = TOOLKIT_VERSION

API_VERSION = '1.0.0'
AUTH_HELPER, SECURITY_CONTEXT = None, None
JOB_ID, WORKSPACE_ID, PROJECT_CONTEXT_ID = None, None, None

DEFAULT_APISERVER_PROTOCOL = 'https'
DEFAULT_APISERVER_HOST = 'api.dnanexus.com'
DEFAULT_APISERVER_PORT = '443'

APISERVER_PROTOCOL = DEFAULT_APISERVER_PROTOCOL
APISERVER_HOST = DEFAULT_APISERVER_HOST
APISERVER_PORT = DEFAULT_APISERVER_PORT

DEFAULT_RETRIES = 6
DEFAULT_TIMEOUT = 600
DEFAULT_RETRY_AFTER_503_INTERVAL = 60

_DEBUG = 0  # debug verbosity level
_UPGRADE_NOTIFY = True

INCOMPLETE_READS_NUM_SUBCHUNKS = 8

USER_AGENT = "{name}/{version} ({platform})".format(name=__name__,
                                                    version=TOOLKIT_VERSION,
                                                    platform=platform.platform())
_default_certs = requests.certs.where()
_default_headers = requests.utils.default_headers()
_default_headers['DNAnexus-API'] = API_VERSION
_default_headers['User-Agent'] = USER_AGENT
_default_timeout = urllib3.util.timeout.Timeout(connect=DEFAULT_TIMEOUT, read=DEFAULT_TIMEOUT)
_RequestForAuth = namedtuple('_RequestForAuth', 'method url headers')
_expected_exceptions = (exceptions.network_exceptions, exceptions.DXAPIError, BadStatusLine, exceptions.BadJSONInReply,
                        exceptions.UrllibInternalError)

# Multiple threads can ask for the pool, so we need to protect
# access and make it thread safe.
_pool_mutex = Lock()
_pool_manager = None

def _get_proxy_info(url):
    proxy_info = {}

    url_info = urlsplit(url)
    # If the url contains a username, need to separate the username/password
    # from the url
    if url_info.username:
        # Strip the username/password out of the url
        url = url_info.netloc[url_info.netloc.find('@')+1:]
        # Now get the username and possibly password
        proxy_info['proxy_url'] = '{0}://{1}'.format(url_info.scheme, url)
        if url_info.password:
            proxy_auth = '{0}:{1}'.format(url_info.username, url_info.password)
        else:
            proxy_auth = url_info.username
        proxy_info['proxy_headers'] = urllib3.make_headers(proxy_basic_auth=proxy_auth)
    else:
        # No username was given, so just take the url as is.
        proxy_info['proxy_url'] = url

    return proxy_info


def _get_pool_manager(verify, cert_file, key_file):
    global _pool_manager
    default_pool_args = dict(maxsize=32,
                             cert_reqs=ssl.CERT_REQUIRED,
                             ca_certs=_default_certs,
                             headers=_default_headers,
                             timeout=_default_timeout)
    if cert_file is None and verify is None and 'DX_CA_CERT' not in os.environ:
        with _pool_mutex:
            if _pool_manager is None:
                if 'HTTPS_PROXY' in os.environ:
                    proxy_params = _get_proxy_info(os.environ['HTTPS_PROXY'])
                    default_pool_args.update(proxy_params)
                    _pool_manager = urllib3.ProxyManager(**default_pool_args)
                else:
                    _pool_manager = urllib3.PoolManager(**default_pool_args)
            return _pool_manager
    else:
        # This is the uncommon case, normally, we want to cache the pool
        # manager.
        pool_args = dict(default_pool_args,
                         cert_file=cert_file,
                         key_file=key_file,
                         ca_certs=verify or os.environ.get('DX_CA_CERT') or requests.certs.where())
        if verify is False or os.environ.get('DX_CA_CERT') == 'NOVERIFY':
            pool_args.update(cert_reqs=ssl.CERT_NONE, ca_certs=None)
            urllib3.disable_warnings()
        if 'HTTPS_PROXY' in os.environ:
            proxy_params = _get_proxy_info(os.environ['HTTPS_PROXY'])
            pool_args.update(proxy_params)
            return urllib3.ProxyManager(**pool_args)
        else:
            return urllib3.PoolManager(**pool_args)


def _process_method_url_headers(method, url, headers):
    if callable(url):
        _url, _headers = url()
        _headers.update(headers)
    else:
        _url, _headers = url, headers
    # When *data* is bytes but *headers* contains Unicode text, httplib tries to concatenate them and decode
    # *data*, which should not be done. Also, per HTTP/1.1 headers must be encoded with MIME, but we'll
    # disregard that here, and just encode them with the Python default (ascii) and fail for any non-ascii
    # content. See http://tools.ietf.org/html/rfc3987 for a discussion of encoding URLs.
    # TODO: ascertain whether this is a problem in Python 3/make test
    if USING_PYTHON2:
        return method.encode(), _url.encode('utf-8'), {k.encode(): v.encode() for k, v in _headers.items()}
    else:
        return method, _url, _headers


# When any of the following errors are indicated, we are sure that the
# server never received our request and therefore the request can be
# retried (even if the request is not idempotent).
_RETRYABLE_SOCKET_ERRORS = {
    errno.ENETDOWN,     # The network was down
    errno.ENETUNREACH,  # The subnet containing the remote host was unreachable
    errno.ECONNREFUSED  # A remote host refused to allow the network connection
}


def _is_retryable_exception(e):
    """Returns True if the exception is always safe to retry.

    This is True if the client was never able to establish a connection
    to the server (for example, name resolution failed or the connection
    could otherwise not be initialized).

    Conservatively, if we can't tell whether a network connection could
    have been established, we return False.

    """
    if isinstance(e, urllib3.exceptions.ProtocolError):
        e = e.args[1]
    if isinstance(e, (socket.gaierror, socket.herror)):
        return True
    if isinstance(e, socket.error) and e.errno in _RETRYABLE_SOCKET_ERRORS:
        return True
    return False

def _extract_msg_from_last_exception():
    ''' Extract a useful error message from the last thrown exception '''
    last_exc_type, last_error, last_traceback = sys.exc_info()
    if isinstance(last_error, exceptions.DXAPIError):
        # Using the same code path as below would not
        # produce a useful message when the error contains a
        # 'details' hash (which would have a last line of
        # '}')
        return last_error.error_message()
    else:
        return traceback.format_exc().splitlines()[-1].strip()


def _extract_retry_after_timeout(response):
    '''Returns the time in seconds that the server is asking us to
    wait. The information is deduced from the server http response.'''
    try:
        seconds_to_wait = int(response.headers.get('retry-after', DEFAULT_RETRY_AFTER_503_INTERVAL))
    except ValueError:
        # retry-after could be formatted as absolute time
        # instead of seconds to wait. We don't know how to
        # parse that, but the apiserver doesn't generate
        # such responses anyway.
        seconds_to_wait = DEFAULT_RETRY_AFTER_503_INTERVAL
    return max(1, seconds_to_wait)


# Truncate the message, if the error injection flag is on, and other
# conditions hold. This causes a BadRequest 400 HTTP code, which is
# subsequentally retried.
#
# Note: the minimal upload size for S3 is 5MB. In theory, you are
# supposed to get an "EntityTooSmall" error from S3, which has a 400
# code. However, I have not observed such responses in practice.
# http://docs.aws.amazon.com/AmazonS3/latest/API/ErrorResponses.html
def _maybe_trucate_request(url, try_index, data):
    MIN_UPLOAD_LEN = 16 * 1024
    if _INJECT_ERROR:
        if (randint(0, 9) == 0) and "upload" in url and len(data) > MIN_UPLOAD_LEN:
            logger.info("truncating upload data to length=%d", MIN_UPLOAD_LEN)
            return data[0:MIN_UPLOAD_LEN]
    return data


def _raise_error_for_testing(try_index=None, method='GET'):
    if _INJECT_ERROR and method == 'GET' and randint(0, 9) == 0:
        error_thrown = randint(0, 1)
        if error_thrown == 0 and try_index is None:
            raise exceptions.DXIncompleteReadsError()

        # Raise exception to test urllib3 error in downloads
        elif error_thrown == 1 and try_index is not None and try_index < 3:
            raise exceptions.UrllibInternalError()


def DXHTTPRequest(resource, data, method='POST', headers=None, auth=True,
                  timeout=DEFAULT_TIMEOUT,
                  use_compression=None, jsonify_data=True, want_full_response=False,
                  decode_response_body=True, prepend_srv=True, session_handler=None,
                  max_retries=DEFAULT_RETRIES, always_retry=False,
                  **kwargs):
    '''
    :param resource: API server route, e.g. "/record/new". If *prepend_srv* is False, a fully qualified URL is expected. If this argument is a callable, it will be called just before each request attempt, and expected to return a tuple (URL, headers). Headers returned by the callback are updated with *headers* (including headers set by this method).
    :type resource: string
    :param data: Content of the request body
    :type data: list or dict, if *jsonify_data* is True; or string or file-like object, otherwise
    :param headers: Names and values of HTTP headers to submit with the request (in addition to those needed for authentication, compression, or other options specified with the call).
    :type headers: dict
    :param auth:
        Controls the ``Authentication`` header or other means of authentication supplied with the request. If ``True``
        (default), a token is obtained from the ``DX_SECURITY_CONTEXT``. If the value evaluates to false, no action is
        taken to prepare authentication for the request. Otherwise, the value is assumed to be callable, and called with
        three arguments (method, url, headers) and expected to prepare the authentication headers by reference.
    :type auth: tuple, object, True (default), or None
    :param timeout: HTTP request timeout, in seconds
    :type timeout: float
    :param config: *config* value to pass through to :meth:`requests.request`
    :type config: dict
    :param use_compression: Deprecated
    :type use_compression: string or None
    :param jsonify_data: If True, *data* is converted from a Python list or dict to a JSON string
    :type jsonify_data: boolean
    :param want_full_response: If True, the full :class:`requests.Response` object is returned (otherwise, only the content of the response body is returned)
    :type want_full_response: boolean
    :param decode_response_body: If True (and *want_full_response* is False), the response body is decoded and, if it is a JSON string, deserialized. Otherwise, the response body is uncompressed if transport compression is on, and returned raw.
    :type decode_response_body: boolean
    :param prepend_srv: If True, prepends the API server location to the URL
    :type prepend_srv: boolean
    :param session_handler: Deprecated.
    :param max_retries: Maximum number of retries to perform for a request. A "failed" request is retried if any of the following is true:

                        - A response is received from the server, and the content length received does not match the "Content-Length" header.
                        - A response is received from the server, and the response has an HTTP status code in 5xx range.
                        - A response is received from the server, the "Content-Length" header is not set, and the response JSON cannot be parsed.
                        - No response is received from the server, and either *always_retry* is True or the request *method* is "GET".

    :type max_retries: int
    :param always_retry: If True, indicates that it is safe to retry a request on failure

                        - Note: It is not guaranteed that the request will *always* be retried on failure; rather, this is an indication to the function that it would be safe to do so.

    :type always_retry: boolean
    :returns: Response from API server in the format indicated by *want_full_response* and *decode_response_body*.
    :raises: :exc:`exceptions.DXAPIError` or a subclass if the server returned a non-200 status code; :exc:`requests.exceptions.HTTPError` if an invalid response was received from the server; or :exc:`requests.exceptions.ConnectionError` if a connection cannot be established.

    Wrapper around :meth:`requests.request()` that makes an HTTP
    request, inserting authentication headers and (by default)
    converting *data* to JSON.

    .. note:: Bindings methods that make API calls make the underlying
       HTTP request(s) using :func:`DXHTTPRequest`, and most of them
       will pass any unrecognized keyword arguments you have supplied
       through to :func:`DXHTTPRequest`.

    '''
    if headers is None:
        headers = {}

    global _UPGRADE_NOTIFY

    seq_num = _get_sequence_number()

    url = APISERVER + resource if prepend_srv else resource
    method = method.upper()  # Convert method name to uppercase, to ease string comparisons later

    if auth is True:
        auth = AUTH_HELPER

    if auth:
        auth(_RequestForAuth(method, url, headers))

    pool_args = {arg: kwargs.pop(arg, None) for arg in ("verify", "cert_file", "key_file")}
    test_retry = kwargs.pop("_test_retry_http_request", False)

    if _DEBUG >= 2:
        if isinstance(data, basestring) or isinstance(data, mmap.mmap):
            if len(data) == 0:
                formatted_data = '""'
            else:
                formatted_data = "<file data>"
        else:
            try:
                if _DEBUG >= 3:
                    formatted_data = json.dumps(data, indent=2)
                else:
                    formatted_data = json.dumps(data)
            except (UnicodeDecodeError, TypeError):
                formatted_data = "<binary data>"

    if jsonify_data:
        data = json.dumps(data)
        if 'Content-Type' not in headers and method == 'POST':
            headers['Content-Type'] = 'application/json'

    # If the input is a buffer, its data gets consumed by
    # requests.request (moving the read position). Record the initial
    # buffer position so that we can return to it if the request fails
    # and needs to be retried.
    rewind_input_buffer_offset = None
    if hasattr(data, 'seek') and hasattr(data, 'tell'):
        rewind_input_buffer_offset = data.tell()

    try_index = 0
    retried_responses = []
    while True:
        success, time_started = True, None
        response = None
        req_id = None
        try:
            time_started = time.time()
            _method, _url, _headers = _process_method_url_headers(method, url, headers)

            if _DEBUG >= 2:
                maybe_headers = ''
                if 'Range' in _headers:
                    maybe_headers = " " + json.dumps({"Range": _headers["Range"]})
                print("%s [%f] %s %s%s => %s\n" % (YELLOW(BOLD(">%d" % seq_num)),
                                                   time_started,
                                                   BLUE(method),
                                                   _url,
                                                   maybe_headers,
                                                   formatted_data),
                      file=sys.stderr,
                      end="")
            elif _DEBUG > 0:
                from repr import Repr
                print("%s [%f] %s %s => %s\n" % (YELLOW(BOLD(">%d" % seq_num)),
                                                 time_started,
                                                 BLUE(method),
                                                 _url,
                                                 Repr().repr(data)),
                      file=sys.stderr,
                      end="")

            body = _maybe_trucate_request(_url, try_index, data)

            # throws BadStatusLine if the server returns nothing
            try:
                pool_manager = _get_pool_manager(**pool_args)
<<<<<<< HEAD

=======
>>>>>>> 1cf69962
                def unicode2str(s):
                    if isinstance(s, unicode):
                        return s.encode('ascii')
                    else:
                        return s
<<<<<<< HEAD

                # Create merged set of headers
                merged_headers = pool_manager.headers
                merged_headers.update(_headers)

                # Update the user agent if dxpy.USER_AGENT was modified after initialization
                merged_headers['User-Agent'] = USER_AGENT

                # Verify that headers can be converted into ASCII
                merged_headers = {unicode2str(k): unicode2str(v) for k, v in merged_headers.items()}
=======
                merged_headers = {unicode2str(k):unicode2str(v) for k,v in pool_manager.headers.items()}
                merged_headers.update(_headers)
>>>>>>> 1cf69962
                response = pool_manager.request(_method, _url, headers=merged_headers, body=body,
                                                timeout=timeout, retries=False, **kwargs)
            except urllib3.exceptions.ClosedPoolError:
                # If another thread closed the pool before the request was
                # started, will throw ClosedPoolError
                raise exceptions.UrllibInternalError("ClosedPoolError")

            _raise_error_for_testing(try_index, method)
            req_id = response.headers.get("x-request-id", "unavailable")

            if _UPGRADE_NOTIFY and response.headers.get('x-upgrade-info', '').startswith('A recommended update is available') and '_ARGCOMPLETE' not in os.environ:
                logger.info(response.headers['x-upgrade-info'])
                try:
                    with file(_UPGRADE_NOTIFY, 'a'):
                        os.utime(_UPGRADE_NOTIFY, None)
                except:
                    pass
                _UPGRADE_NOTIFY = False

            # If an HTTP code that is not in the 200 series is received and the content is JSON, parse it and throw the
            # appropriate error.  Otherwise, raise the usual exception.
            if response.status // 100 != 2:
                # response.headers key lookup is case-insensitive
                if response.headers.get('content-type', '').startswith('application/json'):
                    try:
                        content = response.data.decode('utf-8')
                    except AttributeError:
                        raise exceptions.UrllibInternalError("Content is none", response.status)
                    try:
                        content = json.loads(content)
                    except ValueError:
                        # The JSON is not parsable, but we should be able to retry.
                        raise exceptions.BadJSONInReply("Invalid JSON received from server", response.status)
                    try:
                        error_class = getattr(exceptions, content["error"]["type"], exceptions.DXAPIError)
                    except (KeyError, AttributeError, TypeError):
                        raise exceptions.HTTPError(response.status, content)
                    raise error_class(content, response.status, time_started, req_id)
                else:
                    try:
                        content = response.data.decode('utf-8')
                    except AttributeError:
                        raise exceptions.UrllibInternalError("Content is none", response.status)
                    raise exceptions.HTTPError("{} {} [Time={} RequestID={}]\n{}".format(response.status,
                                                                                         response.reason,
                                                                                         time_started,
                                                                                         req_id,
                                                                                         content))

            if want_full_response:
                return response
            else:
                if 'content-length' in response.headers:
                    if int(response.headers['content-length']) != len(response.data):
                        range_str = (' (%s)' % (headers['Range'],)) if 'Range' in headers else ''
                        raise exceptions.ContentLengthError(
                            "Received response with content-length header set to %s but content length is %d%s. " +
                            "[Time=%f RequestID=%s]" %
                            (response.headers['content-length'], len(response.data), range_str, time_started, req_id)
                        )

                content = response.data

                content_to_print = "(%d bytes)" % len(content) if len(content) > 0 else ''

                if decode_response_body:
                    content = content.decode('utf-8')
                    if response.headers.get('content-type', '').startswith('application/json'):
                        try:
                            content = json.loads(content)
                        except ValueError:
                            # The JSON is not parsable, but we should be able to retry.
                            raise exceptions.BadJSONInReply("Invalid JSON received from server", response.status)
                        if _DEBUG >= 3:
                            content_to_print = "\n  " + json.dumps(content, indent=2).replace("\n", "\n  ")
                        elif _DEBUG == 2:
                            content_to_print = json.dumps(content)
                        elif _DEBUG > 0:
                            content_to_print = Repr().repr(content)

                if _DEBUG > 0:
                    t = int((time.time() - time_started) * 1000)
                    req_id = response.headers.get('x-request-id') or "--"
                    code_format = GREEN if (200 <= response.status < 300) else RED
                    print("  " + YELLOW(BOLD("<%d" % seq_num)),
                          "[%f]" % time_started,
                          BLUE(method),
                          req_id,
                          _url,
                          "<=",
                          code_format(str(response.status)),
                          WHITE(BOLD("(%dms)" % t)),
                          content_to_print,
                          file=sys.stderr)

                if test_retry:
                    retried_responses.append(content)
                    if len(retried_responses) == 1:
                        continue
                    else:
                        _set_retry_response(retried_responses[0])
                        return retried_responses[1]

                return content
            raise AssertionError('Should never reach this line: expected a result to have been returned by now')
        except Exception as e:
            # Avoid reusing connections in the pool, since they may be
            # in an inconsistent state (observed as "ResponseNotReady"
            # errors).
            _get_pool_manager(**pool_args).clear()
            success = False
            exception_msg = _extract_msg_from_last_exception()
            if isinstance(e, _expected_exceptions):
                if response is not None and response.status == 503:
                    seconds_to_wait = _extract_retry_after_timeout(response)
                    logger.warn("%s %s: %s. Request Time=[%f] RequestID=[%s] Waiting %d seconds due to server unavailability...",
                                method, url, exception_msg, time_started, req_id, seconds_to_wait)
                    time.sleep(seconds_to_wait)
                    # Note, we escape the "except" block here without
                    # incrementing try_index because 503 responses with
                    # Retry-After should not count against the number of
                    # permitted retries.
                    continue

                # Total number of allowed tries is the initial try + up to
                # (max_retries) subsequent retries.
                total_allowed_tries = max_retries + 1
                ok_to_retry = False
                is_retryable = always_retry or (method == 'GET') or _is_retryable_exception(e)
                # Because try_index is not incremented until we escape this
                # iteration of the loop, try_index is equal to the number of
                # tries that have failed so far, minus one. Test whether we
                # have exhausted all retries.
                #
                # BadStatusLine ---  server did not return anything
                # BadJSONInReply --- server returned JSON that didn't parse properly
                if try_index + 1 < total_allowed_tries:
                    if response is None or \
                       isinstance(e, (exceptions.ContentLengthError, BadStatusLine, exceptions.BadJSONInReply, \
                                      urllib3.exceptions.ProtocolError, exceptions.UrllibInternalError)):
                        ok_to_retry = is_retryable
                    else:
                        ok_to_retry = 500 <= response.status < 600

                    # The server has closed the connection prematurely
                    if response is not None and \
                       response.status == 400 and is_retryable and method == 'PUT' and \
                       isinstance(e, requests.exceptions.HTTPError):
                        if '<Code>RequestTimeout</Code>' in exception_msg:
                            logger.info("Retrying 400 HTTP error, due to slow data transfer. " +
                                        "Request Time=[%f] RequestID=[%s]", time_started, req_id)
                        else:
                            logger.info("400 HTTP error, of unknown origin, exception_msg=[%s]. " +
                                        "Request Time=[%f] RequestID=[%s]", exception_msg, time_started, req_id)
                        ok_to_retry = True

                if ok_to_retry:
                    if rewind_input_buffer_offset is not None:
                        data.seek(rewind_input_buffer_offset)
                    delay = min(2 ** try_index, DEFAULT_TIMEOUT)
                    range_str = (' (range=%s)' % (headers['Range'],)) if 'Range' in headers else ''
                    logger.warn("[%s] %s %s: %s. Waiting %d seconds before retry %d of %d... %s",
                                time.ctime(), method, url, exception_msg, delay, try_index + 1, max_retries, range_str)
                    time.sleep(delay)
                    try_index += 1
                    continue

            # All retries have been exhausted OR the error is deemed not
            # retryable. Print the latest error and propagate it back to the caller.
            if not isinstance(e, exceptions.DXAPIError):
                logger.error("[%s] %s %s: %s.", time.ctime(), method, url, exception_msg)

            # Retries have been exhausted, and we are unable to get a full
            # buffer from the data source. Raise a special exception.
            if isinstance(e, urllib3.exceptions.ProtocolError) and \
               'Connection broken: IncompleteRead' in exception_msg:
                raise exceptions.DXIncompleteReadsError(exception_msg)
            raise
        finally:
            if success and try_index > 0:
                logger.info("[%s] %s %s: Recovered after %d retries", time.ctime(), method, url, try_index)

        raise AssertionError('Should never reach this line: should have attempted a retry or reraised by now')
    raise AssertionError('Should never reach this line: should never break out of loop')


class DXHTTPOAuth2(AuthBase):
    def __init__(self, security_context):
        self.security_context = security_context

    def __call__(self, r):
        if self.security_context["auth_token_type"].lower() == 'bearer':
            auth_header = self.security_context["auth_token_type"] + " " + self.security_context["auth_token"]
            r.headers[b'Authorization'] = auth_header.encode()
        else:
            raise NotImplementedError("Token types other than bearer are not yet supported")
        return r


'''
This function is used for reading a part of an S3 object. It returns a string containing the data. If there is an
error, and exception is thrown.

There is special handling if a DXIncompleteReadsError is thrown, for which urllib3 gets only part of the requested
range from the chunk of data. The range is split into smaller chunks, and each sub-chunk is tried in a DXHTTPRequest.
The smaller chunks are then concatenated to form the original range of data. If a DXIncompleteReadsError is thrown
(after retrying the sub-chunk 6 times) while reading a sub-chunk, then we fail.
'''


def _dxhttp_read_range(url, headers, start_pos, end_pos, timeout, sub_range=True):
    if sub_range:
        headers['Range'] = "bytes=" + str(start_pos) + "-" + str(end_pos)
    try:
        data = DXHTTPRequest(url, '', method='GET', headers=headers, auth=None, jsonify_data=False, prepend_srv=False,
                             always_retry=True, timeout=timeout, decode_response_body=False)
        _raise_error_for_testing()
        return data

    # When chunk fails to be read, it gets broken into sub-chunks
    except exceptions.DXIncompleteReadsError:
        chunk_buffer = StringIO()
        subchunk_len = int(math.ceil((end_pos - start_pos + 1)/INCOMPLETE_READS_NUM_SUBCHUNKS))
        subchunk_start_pos = start_pos

        while subchunk_start_pos <= end_pos:
            subchunk_end_pos = min(subchunk_start_pos + subchunk_len - 1, end_pos)
            headers['Range'] = "bytes=" + str(subchunk_start_pos) + "-" + str(subchunk_end_pos)
            subchunk_start_pos += subchunk_len
            data = DXHTTPRequest(url, '', method='GET', headers=headers, auth=None, jsonify_data=False,
                                 prepend_srv=False, always_retry=True, timeout=timeout,
                                 decode_response_body=False)

            # Concatenate sub-chunks
            chunk_buffer.write(data)

        concat_chunks = chunk_buffer.getvalue()
        chunk_buffer.close()
        return concat_chunks


def set_api_server_info(host=None, port=None, protocol=None):
    '''
    :param host: API server hostname
    :type host: string
    :param port: API server port. If not specified, *port* is guessed based on *protocol*.
    :type port: string
    :param protocol: Either "http" or "https"
    :type protocol: string

    Overrides the current settings for which API server to communicate
    with. Any parameters that are not explicitly specified are not
    overridden.
    '''
    global APISERVER_PROTOCOL, APISERVER_HOST, APISERVER_PORT, APISERVER
    if host is not None:
        APISERVER_HOST = host
    if port is not None:
        APISERVER_PORT = port
    if protocol is not None:
        APISERVER_PROTOCOL = protocol
    if port is None or port == '':
        APISERVER = APISERVER_PROTOCOL + "://" + APISERVER_HOST
    else:
        APISERVER = APISERVER_PROTOCOL + "://" + APISERVER_HOST + ":" + str(APISERVER_PORT)

def set_security_context(security_context):
    '''
    :param security_context: Authentication hash, usually with keys ``auth_token_type`` set to ``Bearer`` and ``auth_token`` set to the authentication token.
    :type security_context: dict

    Sets the security context to use the provided token.
    '''
    global SECURITY_CONTEXT, AUTH_HELPER
    SECURITY_CONTEXT = security_context
    AUTH_HELPER = DXHTTPOAuth2(security_context)

def set_job_id(dxid):
    """
    :param dxid: ID of a job
    :type dxid: string

    Sets the ID of the running job.

    .. warning:: This function is only really useful if you are
       developing code that will run in and interact with the Execution
       Environment, but wish to test it outside of an actual Execution
       Environment.

    """
    global JOB_ID
    JOB_ID = dxid

def set_workspace_id(dxid):
    """
    :param dxid: ID of a project or workspace
    :type dxid: string

    Sets the default data container for object creation and modification
    to the specified project or workspace.

    """

    global WORKSPACE_ID
    WORKSPACE_ID = dxid

def set_project_context(dxid):
    """
    :param dxid: Project ID
    :type dxid: string

    Sets the project context for a running job.

    .. warning:: This function is only really useful if you are
       developing code that will run in and interact with the Execution
       Environment but wish to test it outside of an actual Execution
       Environment.

       It does not change the default data container in which new
       objects are created or name resolution is performed. If you want
       to do that, use :func:`set_workspace_id` instead.

    """

    global PROJECT_CONTEXT_ID
    PROJECT_CONTEXT_ID = dxid

def get_auth_server_name(host_override=None, port_override=None, protocol='https'):
    """
    Chooses the auth server name from the currently configured API server name.

    Raises DXError if the auth server name cannot be guessed and the overrides
    are not provided (or improperly provided).
    """
    if host_override is not None or port_override is not None:
        if host_override is None or port_override is None:
            raise exceptions.DXError("Both host and port must be specified if either is specified")
        return protocol + '://' + host_override + ':' + str(port_override)
    elif APISERVER_HOST == 'stagingapi.dnanexus.com':
        return 'https://stagingauth.dnanexus.com'
    elif APISERVER_HOST == 'api.dnanexus.com':
        return 'https://auth.dnanexus.com'
    elif APISERVER_HOST == 'stagingapi.cn.dnanexus.com':
        return 'https://stagingauth.cn.dnanexus.com:7001'
    elif APISERVER_HOST == 'api.cn.dnanexus.com':
        return 'https://auth.cn.dnanexus.com:8001'
    elif APISERVER_HOST == "localhost" or APISERVER_HOST == "127.0.0.1":
        if "DX_AUTHSERVER_HOST" not in os.environ or "DX_AUTHSERVER_PORT" not in os.environ:
            err_msg = "Must set authserver env vars (DX_AUTHSERVER_HOST, DX_AUTHSERVER_PORT) if apiserver is {apiserver}."
            raise exceptions.DXError(err_msg.format(apiserver=APISERVER_HOST))
        else:
            return os.environ["DX_AUTHSERVER_HOST"] + ":" + os.environ["DX_AUTHSERVER_PORT"]
    else:
        err_msg = "Could not determine which auth server is associated with {apiserver}."
        raise exceptions.DXError(err_msg.format(apiserver=APISERVER_HOST))


'''This field is used for testing a retry of an Http request. The caller can pass
an argument "_test_retry_http_request"=1 to DXHTTPREQUEST to simulate a request that
required a retry. The first response will be returned and the second response can be
retrieved by calling _get_retry_response
'''

_retry_response = None


def _set_retry_response(response):
    global _retry_response
    _retry_response = response


def _get_retry_response():
    return _retry_response


from .utils.config import DXConfig as _DXConfig
config = _DXConfig()

from .bindings import *
from .dxlog import DXLogHandler
from .utils.exec_utils import run, entry_point<|MERGE_RESOLUTION|>--- conflicted
+++ resolved
@@ -527,16 +527,12 @@
             # throws BadStatusLine if the server returns nothing
             try:
                 pool_manager = _get_pool_manager(**pool_args)
-<<<<<<< HEAD
-
-=======
->>>>>>> 1cf69962
+
                 def unicode2str(s):
                     if isinstance(s, unicode):
                         return s.encode('ascii')
                     else:
                         return s
-<<<<<<< HEAD
 
                 # Create merged set of headers
                 merged_headers = pool_manager.headers
@@ -547,10 +543,7 @@
 
                 # Verify that headers can be converted into ASCII
                 merged_headers = {unicode2str(k): unicode2str(v) for k, v in merged_headers.items()}
-=======
-                merged_headers = {unicode2str(k):unicode2str(v) for k,v in pool_manager.headers.items()}
                 merged_headers.update(_headers)
->>>>>>> 1cf69962
                 response = pool_manager.request(_method, _url, headers=merged_headers, body=body,
                                                 timeout=timeout, retries=False, **kwargs)
             except urllib3.exceptions.ClosedPoolError:
